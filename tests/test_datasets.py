--- conflicted
+++ resolved
@@ -253,13 +253,6 @@
                 for j in range(text_len[i]):
                     counter[text[i, j]] += 1
             assert counter[0] == 0, text
-<<<<<<< HEAD
-                # if text_len[i] < 5:
-                #     t = text[i, :text_len[i]]
-                #     print(data.text_transform.tokenizer.decode(t))
-        #break
-=======
->>>>>>> 0b8935c3
 
 
 @pytest.mark.skip("dataset are needed")
