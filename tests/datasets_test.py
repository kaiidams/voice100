--- conflicted
+++ resolved
@@ -1,4 +1,3 @@
-import unittest
 import argparse
 import unittest
 from tqdm import tqdm
@@ -6,17 +5,10 @@
 from torch.nn.utils.rnn import pack_padded_sequence, pad_packed_sequence
 
 from voice100.datasets import AudioTextDataModule
-<<<<<<< HEAD
 from voice100.text import CMUTokenizer, CharTokenizer
 
 ARGS = "--dataset kokoro_small --language ja"
 ARGS = "--use_phone --batch_size 2"
-=======
-from voice100.text import CharTokenizer
-
-ARGS = "--dataset kokoro_small --language ja"
-ARGS = "--batch_size 2"
->>>>>>> 695b43dc
 
 
 class DatasetTest(unittest.TestCase):
@@ -27,15 +19,9 @@
 
     def test_dataset(self):
         from voice100.datasets import get_dataset
-<<<<<<< HEAD
         ds = get_dataset("ljspeech", split="test", use_phone=True)
         for x, y, z in ds:
             print(x, y, z)
-=======
-        ds = get_dataset("ljspeech", split="test")
-        for x, y in ds:
-            print(x, y)
->>>>>>> 695b43dc
 
     def test_data_module(self):
         parser = argparse.ArgumentParser()
@@ -43,15 +29,11 @@
         args = parser.parse_args(ARGS.split())
         data = AudioTextDataModule.from_argparse_args(args, task="asr")
         data.setup()
-<<<<<<< HEAD
         use_phone = '--use_phone' in ARGS
         if use_phone:
             tokenizer = CMUTokenizer()
         else:
             tokenizer = CharTokenizer()
-=======
-        tokenizer = CharTokenizer()
->>>>>>> 695b43dc
         print("vocab_size:", data.vocab_size)
         self.assertEqual(data.vocab_size, tokenizer.vocab_size)
 
