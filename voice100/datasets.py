# Copyright (C) 2021 Katsuya Iida. All rights reserved.

r"""Definition of Dataset for reading data from speech datasets.
"""

import os
import logging
from glob import glob
<<<<<<< HEAD
from typing import Union, Tuple, List, Text, Optional
=======
from typing import Tuple, List, Text, Optional
>>>>>>> bb363cdf
import torch
from torch import nn
import torchaudio
from torchaudio.transforms import MelSpectrogram
import torch.utils.data
from torch.utils.data import Dataset, DataLoader
from torch.nn.utils.rnn import pad_sequence
import pytorch_lightning as pl
import hashlib

from .text import BasicPhonemizer, CharTokenizer, CMUTokenizer

BLANK_IDX = 0
MELSPEC_DIM = 64

logger = logging.getLogger(__name__)


class MetafileDataset(Dataset):
    r"""``Dataset`` for reading from speech datasets with TSV metafile,
    like LJ Speech Corpus and Mozilla Common Voice.
    Args:
        root (str): Root directory of the dataset.
    """

    def __init__(
        self, root: Text, metafile='validated.tsv', sep='|',
        header=True, idcol=1, textcol=2, wavsdir='wavs', ext='.wav'
    ) -> None:
        self._root = root
        self._data = []
        self._sep = sep
        self._idcol = idcol
        self._textcol = textcol
        self._wavsdir = wavsdir
        self._ext = ext
        with open(os.path.join(root, metafile)) as f:
            if header:
                f.readline()
            for line in f:
                parts = line.rstrip('\r\n').split(self._sep)
                clipid = parts[self._idcol]
                text = parts[self._textcol]
                self._data.append((clipid, text))

    def __len__(self):
        return len(self._data)

    def __getitem__(self, index):
        clipid, text = self._data[index]
        audiopath = os.path.join(self._root, self._wavsdir, clipid + self._ext)
        return clipid, audiopath, text


class LibriSpeechDataset(Dataset):
    r"""``Dataset`` for reading from speech datasets with transcript files,
    like Libri Speech.
    Args:
        root (str): Root directory of the dataset.
    """

    def __init__(self, root: Text):
        self._root = root
        self._data = []
        for file in glob(os.path.join(root, '**', '*.txt'), recursive=True):
            dirpath = os.path.dirname(file)
            assert dirpath.startswith(root)
            dirpath = os.path.relpath(dirpath, start=self._root)
            with open(file) as f:
                for line in f:
                    clipid, _, text = line.rstrip('\r\n').partition(' ')
                    clipid = os.path.join(dirpath, clipid + '.flac')
                    self._data.append((clipid, text))

    def __len__(self):
        return len(self._data)

    def __getitem__(self, index):
        clipid, text = self._data[index]
        audiopath = os.path.join(self._root, clipid)
        return audiopath, text


class TextDataset(Dataset):

    def __init__(self, file: Text, idcol: int = 0, textcol: int = 1) -> None:
        self._data = []
        with open(file, 'r') as f:
            for line in f:
                parts = line.rstrip('\r\n').split('|')
                clipid = parts[idcol] if idcol >= 0 else ""
                text = parts[textcol]
                self._data.append((clipid, text))

    def __len__(self) -> int:
        return len(self._data)

    def __getitem__(self, index: int) -> Tuple[Text, Text]:
        return self._data[index]


class MergeDataset(Dataset):
    def __init__(
        self,
        audiotext_ds: Dataset,
        align_ds: Optional[Dataset] = None,
        phone_ds: Optional[Dataset] = None
    ) -> None:
        super().__init__()
        if align_ds is not None:
            assert len(audiotext_ds) == len(align_ds)
        if phone_ds is not None:
            assert len(audiotext_ds) == len(phone_ds)
        self._audiotext_ds = audiotext_ds
        self._align_ds = align_ds
        self._phone_ds = phone_ds

    def __len__(self) -> int:
        return len(self._audiotext_ds)

    def __getitem__(self, index: int):
        id1, audio, _ = self._audiotext_ds[index]
        if self._align_ds is not None:
            _, aligntext = self._align_ds[index]
            return id1, audio, aligntext
        if self._phone_ds is not None:
            id2, phonetext = self._phone_ds[index]
            assert id1 == id2
            return id1, audio, phonetext


class EncodedCacheDataset(Dataset):
    def __init__(self, dataset, salt, transform, cachedir=None):
        self._dataset = dataset
        self._salt = salt
        self._cachedir = cachedir
        self._transform = transform
        self.save_mcep = hasattr(self._transform, "vocoder")
        if self.save_mcep:
            from .vocoder import create_mc2sp_matrix, create_sp2mc_matrix
            self.mc2sp_matrix = torch.from_numpy(create_mc2sp_matrix(512, 24, 0.410)).float()
            self.sp2mc_matrix = torch.from_numpy(create_sp2mc_matrix(512, 24, 0.410)).float()

    def __len__(self):
        return len(self._dataset)

    def __getitem__(self, index):
        data = self._dataset[index]
        h = hashlib.sha1(self._salt)
        h.update((data[0] + '@' + data[1]).encode('utf-8'))
        cachefile = '%s.pt' % (h.hexdigest())
        cachefile = os.path.join(self._cachedir, cachefile)
        encoded_data = None
        if os.path.exists(cachefile):
            try:
                encoded_data = torch.load(cachefile)
            except Exception:
                logger.warn("Failed to load audio", exc_info=True)
        if encoded_data is None:
            encoded_data = self._transform(*data)
            try:
                if self.save_mcep:
                    audio, aligntext = encoded_data
                    f0, logspc, codeap = audio
                    mcep = logspc @ self.sp2mc_matrix
                    audio = f0, mcep, codeap
                    encoded_data = audio, aligntext
                torch.save(encoded_data, cachefile)
            except Exception:
                logger.warn("Failed to save audio cache", exc_info=True)
        else:
            aligntext = self._transform.encoder(data[2])
            encoded_data = encoded_data[0], aligntext

        if self.save_mcep:
            audio, aligntext = encoded_data
            f0, mcep, codeap = audio
            logspc = mcep @ self.mc2sp_matrix
            audio = f0, logspc, codeap
            encoded_data = audio, aligntext
        return encoded_data


class AlignTextDataset(Dataset):

    def __init__(self, file: Text, encoder: Union[CharTokenizer, CMUTokenizer]) -> None:
        self.tokenizer = encoder
        self.data = []
        with open(file, 'rt') as f:
            for line in f:
                parts = line.rstrip('\r\n').split('|')
                text = self.tokenizer(parts[0])
                align = torch.tensor(data=[int(x) for x in parts[2].split()], dtype=torch.int32)
                self.data.append((text, align))

    def __len__(self):
        return len(self.data)

    def __getitem__(self, index):
        return self.data[index]


class AudioToCharProcessor(nn.Module):

    def __init__(
        self,
        language: Text,
        use_phone: bool,
        sample_rate: int = 16000,
        n_fft: int = 512,
        win_length: int = 400,
        hop_length: int = 160,
        n_mels: int = MELSPEC_DIM,
        log_offset: float = 1e-6
    ) -> None:
        super().__init__()
        self.sample_rate = sample_rate
        self.n_fft = n_fft
        self.win_length = win_length
        self.hop_length = hop_length
        self.n_mels = n_mels
        self.log_offset = log_offset
        self.effects = [
            ["remix", "1"],
            ["rate", f"{self.sample_rate}"],
        ]

        self.transform = MelSpectrogram(
            sample_rate=self.sample_rate,
            n_fft=self.n_fft,
            win_length=self.win_length,
            hop_length=self.hop_length,
            n_mels=self.n_mels)
        self._phonemizer = get_phonemizer(language, use_phone)
        self.encoder = get_tokenizer(language, use_phone)

<<<<<<< HEAD
    def forward(self, clipid: Text, audiopath: Text, text: Text) -> Tuple[torch.Tensor, torch.Tensor]:
=======
    def forward(self, audiopath: Text, text: Text) -> Tuple[torch.Tensor, torch.Tensor]:
>>>>>>> bb363cdf
        waveform, _ = torchaudio.sox_effects.apply_effects_file(audiopath, effects=self.effects)
        audio = self.transform(waveform)
        audio = torch.transpose(audio[0, :, :], 0, 1)
        audio = torch.log(audio + self.log_offset)

        phoneme = self._phonemizer(text) if self._phonemizer is not None else text
        encoded = self.encoder.encode(phoneme)

        return audio, encoded


class CharToAudioProcessor(nn.Module):

    def __init__(
        self,
        language: Text,
        use_phone: bool,
        sample_rate: int,
        infer: bool = False
    ) -> None:
        super().__init__()
        self.sample_rate = sample_rate
        self.target_effects = [
            ["remix", "1"],
            ["rate", f"{self.sample_rate}"],
        ]

        self._phonemizer = get_phonemizer(language, use_phone)
        if infer:
            self.vocoder = None
        else:
            from .vocoder import WORLDVocoder
            self.vocoder = WORLDVocoder(sample_rate=self.sample_rate)
        self.encoder = get_tokenizer(language, use_phone)

    def forward(
        self, clipid: Text, audiopath: Text, aligntext: Text
    ):
        aligntext = self.encoder.encode(aligntext)

        if self.vocoder is not None:
            waveform, _ = torchaudio.sox_effects.apply_effects_file(audiopath, effects=self.target_effects)
            f0, logspc, codeap = self.vocoder(waveform[0])
        else:
            f0_len = aligntext.shape[0] * 2 - 1
            f0 = torch.zeros([f0_len], dtype=torch.float32)
            logspc = torch.zeros([f0_len, 257], dtype=torch.float32)
            codeap = torch.zeros([f0_len, 1], dtype=torch.float32)

        return (f0, logspc, codeap), aligntext


<<<<<<< HEAD
class AudioToAudioProcessor(nn.Module):

    def __init__(self, target_sample_rate=22050):
        from .vocoder import WORLDVocoder

        super().__init__()
        self.sample_rate = 16000
        self.target_sample_rate = target_sample_rate
        self.n_fft = 512
        self.win_length = 400
        self.hop_length = 160
        self.n_mels = 64
        self.log_offset = 1e-6
        self.effects = [
            ["remix", "1"],
            ["rate", f"{self.sample_rate}"],
        ]
        self.target_effects = [
            ["remix", "1"],
            ["rate", f"{self.target_sample_rate}"],
        ]
        self.transform = MelSpectrogram(
            sample_rate=self.sample_rate,
            n_fft=self.n_fft,
            win_length=self.win_length,
            hop_length=self.hop_length,
            n_mels=self.n_mels)

        self.vocoder = WORLDVocoder(sample_rate=target_sample_rate)

    def forward(self, audiopath, text):
        waveform, _ = torchaudio.sox_effects.apply_effects_file(audiopath, effects=self.effects)
        audio = self.transform(waveform)
        audio = torch.transpose(audio[0, :, :], 0, 1)
        audio = torch.log(audio + self.log_offset)

        waveform, _ = torchaudio.sox_effects.apply_effects_file(audiopath, effects=self.target_effects)
        target = self.vocoder(waveform[0])
        return audio, target


def get_dataset(
    dataset: Text,
    use_align: bool = False,
    use_phone: bool = False
) -> Dataset:
    chained_ds = None
=======
def get_dataset(dataset: Text, use_align: bool = False) -> Dataset:
    chained_ds = None
    alignfile = f'./data/align-{dataset}.txt' if use_align else None
>>>>>>> bb363cdf
    for dataset in dataset.split(','):
        if dataset == 'librispeech':
            root = './data/LibriSpeech/train-clean-100'
            ds = LibriSpeechDataset(root)
        elif dataset == 'ljspeech':
            root = './data/LJSpeech-1.1'
            ds = MetafileDataset(
                root, metafile='metadata.csv',
                sep='|', header=False, idcol=0, ext='.flac')
        elif dataset == 'cv_ja':
            root = './data/cv-corpus-6.1-2020-12-11/ja'
            ds = MetafileDataset(
                root,
                sep='\t', idcol=1, textcol=2, wavsdir='clips', ext='')
        elif dataset == 'kokoro_small':
            root = './data/kokoro-speech-v1_1-small'
            ds = MetafileDataset(
                root, metafile='metadata.csv',
                sep='|', header=False, idcol=0, ext='.flac')
        else:
            raise ValueError("Unknown dataset")

        if use_align:
            if use_phone:
                alignfile = f'./data/phone_align-{dataset}.txt'
            else:
                alignfile = f'./data/align-{dataset}.txt'
            align_ds = TextDataset(alignfile, idcol=-1, textcol=1)
            ds = MergeDataset(ds, align_ds=align_ds)

        elif use_phone:
            phonefile = f'./data/phone-{dataset}.txt'
            phone_ds = TextDataset(phonefile)
            ds = MergeDataset(ds, phone_ds=phone_ds)

        chained_ds = chained_ds + ds if chained_ds is not None else ds

    return chained_ds


def get_transform(task: Text, sample_rate: int, language: Text, use_phone: bool, infer: bool = False):
    """
        Args:
            infer: True to avoid decoding audio for TTS inference
    """
    if task == 'asr':
        transform = AudioToCharProcessor(sample_rate=sample_rate, language=language, use_phone=use_phone)
    elif task == 'tts':
        transform = CharToAudioProcessor(sample_rate=sample_rate, language=language, use_phone=use_phone, infer=infer)
    else:
        raise ValueError('Unknown task')
    return transform


def get_phonemizer(language: Text, use_phone: bool):
    if use_phone:
        assert language == "en"
        return None
    if language == 'en':
        return BasicPhonemizer()
    elif language == 'ja':
        from .japanese import JapanesePhonemizer
        return JapanesePhonemizer()
    else:
        raise ValueError(f"Unsupported language {language}")


def get_tokenizer(language: Text, use_phone: bool):
    if use_phone:
        assert language == "en"
        return CMUTokenizer()
    return CharTokenizer()


def get_collate_fn(task):
    if task == 'asr':
        collate_fn = generate_audio_text_batch
    elif task == 'tts':
        collate_fn = generate_audio_text_align_batch
    else:
        raise ValueError('Unknown task')
    return collate_fn


def generate_audio_text_batch(data_batch):
    audio_batch, text_batch = [], []
    for audio_item, text_item in data_batch:
        audio_batch.append(audio_item)
        text_batch.append(text_item)
    audio_len = torch.tensor([len(x) for x in audio_batch], dtype=torch.int32)
    text_len = torch.tensor([len(x) for x in text_batch], dtype=torch.int32)
    audio_batch = pad_sequence(audio_batch, batch_first=True, padding_value=0)
    text_batch = pad_sequence(text_batch, batch_first=True, padding_value=BLANK_IDX)
    return (audio_batch, audio_len), (text_batch, text_len)


def generate_audio_text_align_batch(data_batch):
    f0_batch, spec_batch, codeap_batch, aligntext_batch, text_batch = [], [], [], [], []
    for (f0_item, spec_item, codeap_item), aligntext_item in data_batch:
        f0_batch.append(f0_item)
        spec_batch.append(spec_item)
        codeap_batch.append(codeap_item)
        aligntext_batch.append(aligntext_item)

    f0_len = torch.tensor([len(x) for x in f0_batch], dtype=torch.int32)
    text_len = torch.tensor([len(x) for x in text_batch], dtype=torch.int32)
    aligntext_len = torch.tensor([len(x) for x in aligntext_batch], dtype=torch.int32)

    f0_batch = pad_sequence(f0_batch, batch_first=True, padding_value=0)
    spec_batch = pad_sequence(spec_batch, batch_first=True, padding_value=0)
    codeap_batch = pad_sequence(codeap_batch, batch_first=True, padding_value=0)
    aligntext_batch = pad_sequence(aligntext_batch, batch_first=True, padding_value=BLANK_IDX)

    return (f0_batch, f0_len, spec_batch, codeap_batch), (text_batch, text_len), (aligntext_batch, aligntext_len)


def generate_audio_text_align_batch_(data_batch):
    audio_batch, text_batch, aligntext_batch = [], [], []
    for audio_item, text_item, aligntext_item in data_batch:
        audio_batch.append(audio_item)
        text_batch.append(text_item)
        aligntext_batch.append(aligntext_item)
    audio_len = torch.tensor([len(x) for x in audio_batch], dtype=torch.int32)
    text_len = torch.tensor([len(x) for x in text_batch], dtype=torch.int32)
    audio_batch = pad_sequence(audio_batch, batch_first=True, padding_value=0)
    text_batch = pad_sequence(text_batch, batch_first=True, padding_value=BLANK_IDX)
    return (audio_batch, audio_len), (text_batch, text_len)


def generate_audio_audio_batch(data_batch):
    melspec_batch, f0_batch, spec_batch, codeap_batch = [], [], [], []
    for melspec_item, (f0_item, spec_item, codeap_item) in data_batch:
        melspec_batch.append(melspec_item)
        f0_batch.append(f0_item)
        spec_batch.append(spec_item)
        codeap_batch.append(codeap_item)
    melspec_len = torch.tensor([len(x) for x in melspec_batch], dtype=torch.int32)
    f0_len = torch.tensor([len(x) for x in f0_batch], dtype=torch.int32)
    melspec_batch = pad_sequence(melspec_batch, batch_first=True, padding_value=0)
    f0_batch = pad_sequence(f0_batch, batch_first=True, padding_value=0)
    spec_batch = pad_sequence(spec_batch, batch_first=True, padding_value=0)
    codeap_batch = pad_sequence(codeap_batch, batch_first=True, padding_value=0)
    return (melspec_batch, melspec_len), (f0_batch, f0_len, spec_batch, codeap_batch)


class AudioTextDataModule(pl.LightningDataModule):
    """Data module to read text and audio pairs and optionally aligned texts.

        Args:
            task: ``asr`` or ``tts``
            dataset: Dataset to use
            sample_rate: Sampling rate of audio
            language: Language
            use_phone: Use phoneme for input
            cache: Cache directory
            batch_size: Batch size
            valid_ratio: Validation split ratio
            test: Unit test mode
    """

    def __init__(
        self, task: Text,
        dataset: Text = "ljspeech",
        sample_rate: int = 16000,
        language: Text = "en",
        use_phone: bool = False,
        cache: Text = './cache',
        batch_size: int = 128,
        valid_ratio: float = 0.1,
        test: bool = False
    ) -> None:
        super().__init__()
        self.task = task
        self.dataset = dataset
        self.valid_ratio = valid_ratio
        self.sample_rate = sample_rate
        self.language = language
        self.use_phone = use_phone
        self.cache = cache
        self.cache_salt = self.task.encode('utf-8')
        self.batch_size = batch_size
        self.num_workers = 2
        self.collate_fn = get_collate_fn(self.task)
        self.transform = get_transform(self.task, self.sample_rate, self.language, use_phone=use_phone, infer=test)
        self.test = test
        if test:
            self.cache_salt += b'-test'
        self.audio_size = MELSPEC_DIM
        self.train_ds = None
        self.valid_ds = None
        self.test_ds = None
        self.predict_ds = None

    @property
    def vocab_size(self) -> int:
        return self.transform.encoder.vocab_size

    def setup(self, stage: Optional[str] = None):
<<<<<<< HEAD
        ds = get_dataset(
            self.dataset,
            use_align=self.task == "tts",
            use_phone=self.use_phone)
=======
        ds = get_dataset(self.dataset, use_align=self.task == 'tts')
>>>>>>> bb363cdf
        os.makedirs(self.cache, exist_ok=True)

        if stage == "predict":
            self.predict_ds = EncodedCacheDataset(
                ds, self.cache_salt, transform=self.transform,
                cachedir=self.cache)

        elif self.test:
            self.test_ds = EncodedCacheDataset(
                ds, self.cache_salt, transform=self.transform,
                cachedir=self.cache)

        else:
            # Split the dataset
            total_len = len(ds)
            valid_len = int(total_len * self.valid_ratio)
            train_len = total_len - valid_len
            train_ds, valid_ds = torch.utils.data.random_split(ds, [train_len, valid_len])

            self.train_ds = EncodedCacheDataset(
                train_ds, self.cache_salt, transform=self.transform,
                cachedir=self.cache)
            self.valid_ds = EncodedCacheDataset(
                valid_ds, self.cache_salt, transform=self.transform,
                cachedir=self.cache)

    def train_dataloader(self):
        if self.train_ds is None:
            return None
        return DataLoader(
            self.train_ds,
            batch_size=self.batch_size,
            shuffle=True,
            num_workers=self.num_workers,
            collate_fn=self.collate_fn)

    def val_dataloader(self):
        if self.valid_ds is None:
            return None
        return DataLoader(
            self.valid_ds,
            batch_size=self.batch_size,
            shuffle=False,
            num_workers=self.num_workers,
            collate_fn=self.collate_fn)

    def test_dataloader(self):
        if self.test_ds is None:
            return None
        return DataLoader(
            self.test_ds,
            batch_size=self.batch_size,
            shuffle=False,
            num_workers=self.num_workers,
            collate_fn=self.collate_fn)

    def predict_dataloader(self):
        if self.predict_ds is None:
            return None
        return DataLoader(
            self.predict_ds,
            batch_size=self.batch_size,
            shuffle=False,
            num_workers=self.num_workers,
            collate_fn=self.collate_fn)

    @staticmethod
    def get_deprecated_arg_names() -> List[Text]:
        return ["task", "test"]


def generate_text_align_batch(data_batch):
    text_batch, align_batch = [], []
    for text_item, align_item in data_batch:
        text_batch.append(text_item)
        align_batch.append(align_item)
    text_len = torch.tensor([len(x) for x in text_batch], dtype=torch.int32)
    align_len = torch.tensor([len(x) for x in align_batch], dtype=torch.int32)
    text_batch = pad_sequence(text_batch, batch_first=True, padding_value=BLANK_IDX)
    align_batch = pad_sequence(align_batch, batch_first=True, padding_value=0)
    return (text_batch, text_len), (align_batch, align_len)


class AlignTextDataModule(pl.LightningDataModule):
    """Data module to read text and audio pairs and optionally aligned texts.

        Args:
            dataset: Dataset to use
            batch_size: Batch size
    """

    def __init__(
        self,
        dataset: Text = "ljspeech",
        language: Text = "en",
        use_phone: bool = False,
        valid_ratio: float = 0.1,
        batch_size: int = 256
    ) -> None:
        super().__init__()
        self.dataset = dataset
        self.use_phone = use_phone
        self.valid_ratio = valid_ratio
        self.num_workers = 2
        self.collate_fn = generate_text_align_batch
        self.encoder = get_tokenizer(language, use_phone)
        self.batch_size = batch_size

    @property
    def vocab_size(self) -> int:
        return self.encoder.vocab_size

    def setup(self, stage: Optional[str] = None):
        if self.use_phone:
            file = f"./data/phone_align-{self.dataset}.txt"
        else:
            file = f"./data/align-{self.dataset}.txt"
        ds = AlignTextDataset(file, encoder=self.encoder)
        # Split the dataset
        total_len = len(ds)
        valid_len = int(total_len * self.valid_ratio)
        train_len = total_len - valid_len
        self.train_ds, self.valid_ds = torch.utils.data.random_split(ds, [train_len, valid_len])

    def train_dataloader(self):
        return DataLoader(
            self.train_ds,
            batch_size=self.batch_size,
            shuffle=True,
            num_workers=self.num_workers,
            collate_fn=self.collate_fn)

    def val_dataloader(self):
        return DataLoader(
            self.valid_ds,
            batch_size=self.batch_size,
            shuffle=False,
            num_workers=self.num_workers,
            collate_fn=self.collate_fn)<|MERGE_RESOLUTION|>--- conflicted
+++ resolved
@@ -6,11 +6,7 @@
 import os
 import logging
 from glob import glob
-<<<<<<< HEAD
 from typing import Union, Tuple, List, Text, Optional
-=======
-from typing import Tuple, List, Text, Optional
->>>>>>> bb363cdf
 import torch
 from torch import nn
 import torchaudio
@@ -247,11 +243,7 @@
         self._phonemizer = get_phonemizer(language, use_phone)
         self.encoder = get_tokenizer(language, use_phone)
 
-<<<<<<< HEAD
     def forward(self, clipid: Text, audiopath: Text, text: Text) -> Tuple[torch.Tensor, torch.Tensor]:
-=======
-    def forward(self, audiopath: Text, text: Text) -> Tuple[torch.Tensor, torch.Tensor]:
->>>>>>> bb363cdf
         waveform, _ = torchaudio.sox_effects.apply_effects_file(audiopath, effects=self.effects)
         audio = self.transform(waveform)
         audio = torch.transpose(audio[0, :, :], 0, 1)
@@ -304,59 +296,12 @@
         return (f0, logspc, codeap), aligntext
 
 
-<<<<<<< HEAD
-class AudioToAudioProcessor(nn.Module):
-
-    def __init__(self, target_sample_rate=22050):
-        from .vocoder import WORLDVocoder
-
-        super().__init__()
-        self.sample_rate = 16000
-        self.target_sample_rate = target_sample_rate
-        self.n_fft = 512
-        self.win_length = 400
-        self.hop_length = 160
-        self.n_mels = 64
-        self.log_offset = 1e-6
-        self.effects = [
-            ["remix", "1"],
-            ["rate", f"{self.sample_rate}"],
-        ]
-        self.target_effects = [
-            ["remix", "1"],
-            ["rate", f"{self.target_sample_rate}"],
-        ]
-        self.transform = MelSpectrogram(
-            sample_rate=self.sample_rate,
-            n_fft=self.n_fft,
-            win_length=self.win_length,
-            hop_length=self.hop_length,
-            n_mels=self.n_mels)
-
-        self.vocoder = WORLDVocoder(sample_rate=target_sample_rate)
-
-    def forward(self, audiopath, text):
-        waveform, _ = torchaudio.sox_effects.apply_effects_file(audiopath, effects=self.effects)
-        audio = self.transform(waveform)
-        audio = torch.transpose(audio[0, :, :], 0, 1)
-        audio = torch.log(audio + self.log_offset)
-
-        waveform, _ = torchaudio.sox_effects.apply_effects_file(audiopath, effects=self.target_effects)
-        target = self.vocoder(waveform[0])
-        return audio, target
-
-
 def get_dataset(
     dataset: Text,
     use_align: bool = False,
     use_phone: bool = False
 ) -> Dataset:
     chained_ds = None
-=======
-def get_dataset(dataset: Text, use_align: bool = False) -> Dataset:
-    chained_ds = None
-    alignfile = f'./data/align-{dataset}.txt' if use_align else None
->>>>>>> bb363cdf
     for dataset in dataset.split(','):
         if dataset == 'librispeech':
             root = './data/LibriSpeech/train-clean-100'
@@ -555,14 +500,10 @@
         return self.transform.encoder.vocab_size
 
     def setup(self, stage: Optional[str] = None):
-<<<<<<< HEAD
         ds = get_dataset(
             self.dataset,
             use_align=self.task == "tts",
             use_phone=self.use_phone)
-=======
-        ds = get_dataset(self.dataset, use_align=self.task == 'tts')
->>>>>>> bb363cdf
         os.makedirs(self.cache, exist_ok=True)
 
         if stage == "predict":
