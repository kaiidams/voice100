--- conflicted
+++ resolved
@@ -558,11 +558,7 @@
         self.use_phone = use_phone
         self.use_target = use_target
         self.cache = cache
-<<<<<<< HEAD
-        self.cache_salt = 'world'.encode('utf-8') #self.vocoder.encode('utf-8')
-=======
         self.cache_salt = ("world" if self.vocoder == "world_mcep" else self.vocoder).encode('utf-8')
->>>>>>> c4468342
         self.batch_size = batch_size
         self.num_workers = num_workers
         self.collate_fn = get_collate_fn(self.vocoder, self.use_target)
