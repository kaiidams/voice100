--- conflicted
+++ resolved
@@ -382,15 +382,11 @@
     return chained_ds
 
 
-<<<<<<< HEAD
 def get_transform(task: Text, sample_rate: int, language: Text, use_phone: bool, infer: bool = False):
-=======
-def get_transform(task: Text, sample_rate: int, language: Text, infer: bool = False):
     """
         Args:
             infer: True to avoid decoding audio for TTS inference
     """
->>>>>>> d8d5b6dc
     if task == 'asr':
         transform = AudioToCharProcessor(sample_rate=sample_rate, language=language, use_phone=use_phone)
     elif task == 'tts':
@@ -531,11 +527,7 @@
         self.batch_size = batch_size
         self.num_workers = 2
         self.collate_fn = get_collate_fn(self.task)
-<<<<<<< HEAD
         self.transform = get_transform(self.task, self.sample_rate, self.language, use_phone=use_phone, infer=test)
-=======
-        self.transform = get_transform(self.task, self.sample_rate, self.language, infer=test)
->>>>>>> d8d5b6dc
         self.test = test
         if test:
             self.cache_salt += b'-test'
@@ -549,16 +541,13 @@
     def vocab_size(self) -> int:
         return self.transform.encoder.vocab_size
 
-<<<<<<< HEAD
     def setup(self, stage: Optional[str] = None):
-        if stage == "predict":
-            ds = get_dataset(
-                self.dataset,
-                use_align=self.task == "tts",
-                use_phone=self.use_phone)
-            os.makedirs(self.cache, exist_ok=True)
-            self.predict_ds = EncodedCacheDataset(
-=======
+        ds = get_dataset(
+            self.dataset,
+            use_align=self.task == "tts",
+            use_phone=self.use_phone)
+        os.makedirs(self.cache, exist_ok=True)
+
         if stage == "predict":
             self.predict_ds = EncodedCacheDataset(
                 ds, self.cache_salt, transform=self.transform,
@@ -566,39 +555,10 @@
 
         elif self.test:
             self.test_ds = EncodedCacheDataset(
->>>>>>> d8d5b6dc
                 ds, self.cache_salt, transform=self.transform,
                 cachedir=self.cache)
+
         else:
-<<<<<<< HEAD
-            ds = get_dataset(
-                self.dataset,
-                use_align=self.task == 'tts',
-                use_phone=self.use_phone)
-            os.makedirs(self.cache, exist_ok=True)
-
-            if self.test:
-                self.train_ds = None
-                self.valid_ds = None
-                self.test_ds = EncodedCacheDataset(
-                    ds, self.cache_salt, transform=self.transform,
-                    cachedir=self.cache)
-
-            else:
-                # Split the dataset
-                total_len = len(ds)
-                valid_len = int(total_len * self.valid_ratio)
-                train_len = total_len - valid_len
-                train_ds, valid_ds = torch.utils.data.random_split(ds, [train_len, valid_len])
-
-                self.train_ds = EncodedCacheDataset(
-                    train_ds, self.cache_salt, transform=self.transform,
-                    cachedir=self.cache)
-                self.valid_ds = EncodedCacheDataset(
-                    valid_ds, self.cache_salt, transform=self.transform,
-                    cachedir=self.cache)
-                self.test_ds = None
-=======
             # Split the dataset
             total_len = len(ds)
             valid_len = int(total_len * self.valid_ratio)
@@ -611,7 +571,6 @@
             self.valid_ds = EncodedCacheDataset(
                 valid_ds, self.cache_salt, transform=self.transform,
                 cachedir=self.cache)
->>>>>>> d8d5b6dc
 
     def train_dataloader(self):
         if self.train_ds is None:
@@ -644,11 +603,8 @@
             collate_fn=self.collate_fn)
 
     def predict_dataloader(self):
-<<<<<<< HEAD
-=======
         if self.predict_ds is None:
             return None
->>>>>>> d8d5b6dc
         return DataLoader(
             self.predict_ds,
             batch_size=self.batch_size,
