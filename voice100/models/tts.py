--- conflicted
+++ resolved
@@ -1,12 +1,7 @@
 # Copyright (C) 2021 Katsuya Iida. All rights reserved.
 
 from argparse import ArgumentParser
-<<<<<<< HEAD
-from typing import Tuple, List
-import pytorch_lightning as pl
-=======
 from typing import Tuple
->>>>>>> 288a175c
 import torch
 from torch import nn
 from torch.nn.utils.rnn import pack_padded_sequence, pad_packed_sequence
