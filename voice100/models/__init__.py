--- conflicted
+++ resolved
@@ -2,10 +2,6 @@
 
 from ._base import Voice100ModelBase  # noqa: F401
 from ._asr_v2 import AudioToAlignText  # noqa: F401
-<<<<<<< HEAD
-from ._tts_v2 import AlignTextToAudio  # noqa: F401
-=======
->>>>>>> d2155c79
 from .align import AudioAlignCTC  # noqa: F401
 from .asr import AudioToTextCTC  # noqa: F401
 from .tts import (  # noqa: F401
