# Copyright (C) 2021 Katsuya Iida. All rights reserved.

from argparse import _ArgumentGroup
from typing import Tuple
import torch
import numpy as np
from torch import nn
import pytorch_lightning as pl
from torch.nn.utils.rnn import pack_padded_sequence, pad_packed_sequence, pad_sequence

from ..audio import BatchSpectrogramAugumentation

__all__ = [
    'AudioAlignCTC',
]


def ctc_best_path(logits, labels, max_move=3):

    logits_len = logits.shape[0]

    # Expand label with blanks
    tmp = labels
    labels = np.zeros(labels.shape[0] * 2 + 1, dtype=labels.dtype)
    labels[1::2] = tmp
    labels_len = labels.shape[0]

    beams = [np.array([-1, -1], dtype=np.int32)]
    scores = np.array([logits[0, 0], logits[0, labels[0]]], dtype=logits.dtype)

    for i in range(1, logits_len):

        next_label_pos_min = 0
        next_label_pos_max = min(scores.shape[0] + max_move - 1, labels_len)

        next_beam = np.zeros([max_move, next_label_pos_max - next_label_pos_min], dtype=np.int32)
        next_scores = np.full([max_move, next_label_pos_max - next_label_pos_min], - np.inf, dtype=scores.dtype)

        for j in range(max_move):
            k = np.arange(min(scores.shape[0], labels_len - j))
            v = k + j

            next_beam[j, v - next_label_pos_min] = k
            next_scores[j, v - next_label_pos_min] = scores[k] + logits[i, labels[v]]

            # Don't move from one blank to another blank.
            if j > 0 and j % 2 == 0:
                next_scores[j, labels[next_label_pos_min:next_label_pos_max] == 0] = -np.inf

        k = np.argmax(next_scores, axis=0)
        next_beam = np.choose(k, next_beam)
        next_scores = np.choose(k, next_scores)

        scores = next_scores.copy()
        beams.append(next_beam.copy())

    best_path = np.zeros(logits_len, dtype=np.int32)
    j = labels_len + (-1 if scores[-1] > scores[-2] else -2)
    best_score = scores[j]
    for i in range(logits_len - 1, -1, -1):
        best_path[i] = j
        j = beams[i][j]

    best_labels = labels[best_path]

    return best_score, best_path, best_labels


class AudioAlignCTC(pl.LightningModule):

    def __init__(self, audio_size, vocab_size, hidden_size, num_layers, learning_rate):
        super().__init__()
        self.save_hyperparameters()
<<<<<<< HEAD
        self.conv1 = nn.Conv1d(audio_size, hidden_size, kernel_size=3, stride=2, padding=1)
        self.conv2 = nn.Conv1d(hidden_size, hidden_size, kernel_size=3, stride=1, padding=1)
        self.tanh = nn.Tanh()
=======
        self.conv = nn.Conv1d(audio_size, hidden_size, kernel_size=3, stride=2, padding=1)
        self.relu = nn.ReLU()
>>>>>>> 9a08bfb8
        self.lstm = nn.LSTM(
            input_size=hidden_size, hidden_size=hidden_size,
            num_layers=num_layers, dropout=0.2, bidirectional=True)
        self.dense = nn.Linear(hidden_size * 2, vocab_size)
        self.criterion = nn.CTCLoss()
        self.batch_augment = BatchSpectrogramAugumentation()

    def forward(self, audio: torch.Tensor, audio_len: torch.Tensor) -> Tuple[torch.Tensor, torch.Tensor]:
        # audio: [batch_size, audio_len, audio_size]
        x = torch.transpose(audio, 1, 2)
<<<<<<< HEAD
        x = self.conv1(x)
        x = self.tanh(x)
        x = self.conv2(x)
        x = self.tanh(x)
=======
        x = self.conv(x)
        x = self.relu(x)
>>>>>>> 9a08bfb8
        x_len = torch.divide(audio_len + 1, 2, rounding_mode='trunc')
        x = torch.transpose(x, 1, 2)
        packed_audio = pack_padded_sequence(x, x_len.cpu(), batch_first=True, enforce_sorted=False)
        packed_lstm_out, _ = self.lstm(packed_audio)
        lstm_out, lstm_out_len = pad_packed_sequence(packed_lstm_out, batch_first=False)
        return self.dense(lstm_out), lstm_out_len

    def _calc_batch_loss(self, batch):
        (audio, audio_len), (text, text_len) = batch

        if self.training:
            audio, audio_len = self.batch_augment(audio, audio_len)
        # audio: [batch_size, audio_len, audio_size]
        # text: [batch_size, text_len]
        logits, logits_len = self.forward(audio, audio_len)
        # logits: [audio_len, batch_size, vocab_size]
        log_probs = nn.functional.log_softmax(logits, dim=-1)
        log_probs_len = logits_len
<<<<<<< HEAD
        fixed_text_len = torch.minimum(logits_len, text_len)  # For very short audio
=======
        fixed_text_len = torch.minimum(logits_len, text_len.cpu())  # For very short audio
>>>>>>> 9a08bfb8
        return self.criterion(log_probs, text, log_probs_len, fixed_text_len)

    def training_step(self, batch, batch_idx):
        loss = self._calc_batch_loss(batch)
        self.log('train_loss', loss)
        return loss

    def validation_step(self, batch, batch_idx):
        loss = self._calc_batch_loss(batch)
        self.log('val_loss', loss)

    def test_step(self, batch, batch_idx):
        loss = self._calc_batch_loss(batch)
        self.log('test_loss', loss)

    def configure_optimizers(self):
        optimizer = torch.optim.Adam(
            self.parameters(),
            lr=self.hparams.learning_rate)
        return optimizer

    @torch.no_grad()
    def ctc_best_path(
        self, audio: torch.Tensor = None,
        audio_len: torch.Tensor = None, text: torch.Tensor = None,
        text_len: torch.Tensor = None, logits: torch.Tensor = None
    ) -> Tuple[torch.Tensor, torch.Tensor, torch.Tensor, torch.Tensor]:
        # logits [audio_len, batch_size, vocab_size]
        if logits is None:
            logits, logits_len = self.forward(audio, audio_len)
        else:
            logits_len = audio_len
        if text is None:
            return logits.argmax(axis=-1)
        text_len = torch.minimum(logits_len, text_len.cpu())  # For very short audio
        score = []
        hist = []
        path = []
        for i in range(logits.shape[1]):
            one_logits_len = logits_len[i].cpu().item()
            one_logits = logits[:one_logits_len, i, :].cpu().numpy()
            one_text_len = text_len[i].cpu().numpy()
            one_text = text[i, :one_text_len].cpu().numpy()
            one_score, one_hist, one_path = ctc_best_path(one_logits, one_text)
            assert one_path.shape[0] == one_logits_len
            score.append(float(one_score))
            hist.append(torch.from_numpy(one_hist))
            path.append(torch.from_numpy(one_path))
        score = torch.tensor(one_path, dtype=torch.float32)
        hist = pad_sequence(hist, batch_first=True, padding_value=0)
        path = pad_sequence(path, batch_first=True, padding_value=0)
        return score, hist, path, logits_len

    @staticmethod
    def add_model_specific_args(parent_parser: _ArgumentGroup):
        parser = parent_parser.add_argument_group("voice100.models.align.AudioAlignCTC")
        parser.add_argument('--hidden_size', type=int, default=128)
        parser.add_argument('--num_layers', type=int, default=2)
        parser.add_argument('--learning_rate', type=float, default=0.001)
        return parent_parser

    @staticmethod
    def from_argparse_args(args, **kwargs):
        return AudioAlignCTC(
            hidden_size=args.hidden_size,
            num_layers=args.num_layers,
            learning_rate=args.learning_rate,
            **kwargs)<|MERGE_RESOLUTION|>--- conflicted
+++ resolved
@@ -71,14 +71,9 @@
     def __init__(self, audio_size, vocab_size, hidden_size, num_layers, learning_rate):
         super().__init__()
         self.save_hyperparameters()
-<<<<<<< HEAD
         self.conv1 = nn.Conv1d(audio_size, hidden_size, kernel_size=3, stride=2, padding=1)
         self.conv2 = nn.Conv1d(hidden_size, hidden_size, kernel_size=3, stride=1, padding=1)
         self.tanh = nn.Tanh()
-=======
-        self.conv = nn.Conv1d(audio_size, hidden_size, kernel_size=3, stride=2, padding=1)
-        self.relu = nn.ReLU()
->>>>>>> 9a08bfb8
         self.lstm = nn.LSTM(
             input_size=hidden_size, hidden_size=hidden_size,
             num_layers=num_layers, dropout=0.2, bidirectional=True)
@@ -89,15 +84,10 @@
     def forward(self, audio: torch.Tensor, audio_len: torch.Tensor) -> Tuple[torch.Tensor, torch.Tensor]:
         # audio: [batch_size, audio_len, audio_size]
         x = torch.transpose(audio, 1, 2)
-<<<<<<< HEAD
         x = self.conv1(x)
         x = self.tanh(x)
         x = self.conv2(x)
         x = self.tanh(x)
-=======
-        x = self.conv(x)
-        x = self.relu(x)
->>>>>>> 9a08bfb8
         x_len = torch.divide(audio_len + 1, 2, rounding_mode='trunc')
         x = torch.transpose(x, 1, 2)
         packed_audio = pack_padded_sequence(x, x_len.cpu(), batch_first=True, enforce_sorted=False)
@@ -116,11 +106,7 @@
         # logits: [audio_len, batch_size, vocab_size]
         log_probs = nn.functional.log_softmax(logits, dim=-1)
         log_probs_len = logits_len
-<<<<<<< HEAD
-        fixed_text_len = torch.minimum(logits_len, text_len)  # For very short audio
-=======
         fixed_text_len = torch.minimum(logits_len, text_len.cpu())  # For very short audio
->>>>>>> 9a08bfb8
         return self.criterion(log_probs, text, log_probs_len, fixed_text_len)
 
     def training_step(self, batch, batch_idx):
