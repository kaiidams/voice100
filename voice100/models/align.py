--- conflicted
+++ resolved
@@ -108,9 +108,7 @@
         # logits: [audio_len, batch_size, vocab_size]
         log_probs = nn.functional.log_softmax(logits, dim=-1)
         log_probs_len = logits_len
-<<<<<<< HEAD
-        fixed_text_len = torch.minimum(logits_len, text_len.cpu())  # For broken short audio clips
-        ctc_loss = self.criterion(log_probs, text, log_probs_len, fixed_text_len)
+        ctc_loss = self.criterion(log_probs, text, log_probs_len, text_len)
         blank_loss = self._calc_blank_loss(log_probs, log_probs_len)
         return ctc_loss, blank_loss
 
@@ -118,9 +116,6 @@
         x, length = log_probs, log_probs_len.to(log_probs.device)
         mask = (torch.arange(x.shape[0], device=x.device).unsqueeze(1) < length.unsqueeze(0)).to(x.dtype)
         return torch.sum(-torch.log(1 - torch.exp(log_probs[:, :, 0])) * mask) / torch.sum(mask)
-=======
-        return self.criterion(log_probs, text, log_probs_len, text_len)
->>>>>>> 4b253e06
 
     def training_step(self, batch, batch_idx):
         ctc_loss, blank_loss = self._calc_batch_loss(batch)
