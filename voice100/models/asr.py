# Copyright (C) 2021 Katsuya Iida. All rights reserved.

from argparse import _ArgumentGroup
import torch
from torch import nn
import pytorch_lightning as pl

from ..audio import BatchSpectrogramAugumentation

__all__ = [
    'AudioToCharCTC',
]


def generate_padding_mask(x: torch.Tensor, length: torch.Tensor) -> torch.Tensor:
    """
    Args:
        x: tensor of shape [batch_size, length, audio_dim]
        length: tensor of shape [batch_size]
    Returns:
        float tensor of shape [batch_size, length]
    """
    assert length.dim() == 1
    return (torch.arange(x.shape[1], device=x.device)[None, :] < length[:, None]).to(x.dtype)


class ConvBNActivate(nn.Sequential):
    def __init__(self, in_channels, out_channels, kernel_size, stride=1, dilation=1, groups=1):
        padding = ((kernel_size - 1) // 2) * dilation
        super().__init__(
            nn.Conv1d(
                in_channels, out_channels,
                kernel_size=kernel_size, stride=stride, padding=padding, dilation=dilation,
                groups=groups,
                bias=False),
            nn.BatchNorm1d(out_channels),
            nn.ReLU6(inplace=True))


class InvertedResidual(nn.Module):
    def __init__(self, in_channels, out_channels, kernel_size, stride=1, expand_ratio=4, use_residual=True):
        super().__init__()
        hidden_size = in_channels * expand_ratio
        self.use_residual = use_residual
        self.conv = nn.Sequential(
            # pw
            ConvBNActivate(in_channels, hidden_size, kernel_size=1),
            # dw
            ConvBNActivate(hidden_size, hidden_size, kernel_size=kernel_size, stride=stride, groups=hidden_size),
            # pw-linear
            nn.Conv1d(hidden_size, out_channels, kernel_size=1, bias=False),
            nn.BatchNorm1d(out_channels)
        )

    def forward(self, x):
        if self.use_residual:
            return x + self.conv(x)
        else:
            return self.conv(x)


class ConvVoiceEncoder(nn.Module):

    def __init__(self, in_channels, out_channels, hidden_size):
        super().__init__()
        half_hidden_size = hidden_size // 2
        self.layers = nn.Sequential(
            InvertedResidual(in_channels, half_hidden_size, kernel_size=11, stride=2, use_residual=False),
            InvertedResidual(half_hidden_size, half_hidden_size, kernel_size=19),
            InvertedResidual(half_hidden_size, half_hidden_size, kernel_size=27),
            InvertedResidual(half_hidden_size, half_hidden_size, kernel_size=35),
            InvertedResidual(half_hidden_size, hidden_size, kernel_size=51, use_residual=False),
            InvertedResidual(hidden_size, hidden_size, kernel_size=59),
            InvertedResidual(hidden_size, hidden_size, kernel_size=67),
            InvertedResidual(hidden_size, hidden_size, kernel_size=75),
            InvertedResidual(hidden_size, out_channels, kernel_size=83, use_residual=False))

    def forward(self, embed) -> torch.Tensor:
        return self.layers(embed)

    def output_length(self, embed_len) -> torch.Tensor:
        return torch.div(embed_len + 1, 2, rounding_mode='trunc')


class LinearCharDecoder(nn.Module):

    def __init__(self, in_channels, out_channels):
        super().__init__()
        self.layers = nn.Sequential(
            nn.Dropout(0.2),
            nn.Conv1d(in_channels, out_channels, kernel_size=1, padding=0, bias=True))

    def forward(self, enc_out) -> torch.Tensor:
        return self.layers(enc_out)


class AudioToCharCTC(pl.LightningModule):

    def __init__(self, audio_size, embed_size, vocab_size, hidden_size, learning_rate, weight_decay):
        super().__init__()
        self.save_hyperparameters()
        self.embed_size = embed_size
        self.encoder = ConvVoiceEncoder(audio_size, embed_size, hidden_size)
        self.decoder = LinearCharDecoder(embed_size, vocab_size)
<<<<<<< HEAD
        self.criterion = nn.CrossEntropyLoss(reduction='none')
        self.batch_augment = BatchSpectrogramAugumentation(do_timestretch=False)
=======
        # zero_infinity for broken short audio clips
        self.criterion = nn.CTCLoss(zero_infinity=True)
        self.batch_augment = BatchSpectrogramAugumentation()
>>>>>>> 4b253e06
        self.do_normalize = False

    def forward(self, audio) -> torch.Tensor:
        audio = torch.transpose(audio, 1, 2)
        enc_out = self.encoder(audio)
        logits = self.decoder(enc_out)
        logits = torch.transpose(logits, 1, 2)
        # assert (audio.shape[1] + 1) // 2 == enc_out.shape[1]
        return logits

    def output_length(self, audio_len) -> torch.Tensor:
        enc_out_len = self.encoder.output_length(audio_len)
        dec_out_len = enc_out_len
        # assert (audio.shape[1] + 1) // 2 == enc_out.shape[1]
        return dec_out_len

    def normalize(self, audio, audio_len) -> torch.Tensor:
        mask = generate_padding_mask(audio, audio_len)
        mask = torch.unsqueeze(mask, dim=2)
        mean = torch.sum(audio * mask, axis=1, keepdim=True) / torch.sum(mask, axis=1, keepdim=True)
        audio = (audio - mean) * mask
        std = torch.sqrt(torch.sum(audio ** 2, axis=1, keepdim=True) / torch.sum(mask, axis=1, keepdim=True))
        audio = audio / (std + 1e-15)
        return audio * mask

    def _calc_batch_loss(self, batch):
        (audio, audio_len), (text, text_len) = batch

        if self.training:
            audio, audio_len = self.batch_augment(audio, audio_len)

        if self.do_normalize:
            audio = self.normalize(audio, audio_len)

        # audio: [batch_size, audio_len, audio_size]
        # text: [batch_size, text_len]
        logits = self.forward(audio)
        # logits: [batch_size, audio_len, vocab_size]
        logits_len = self.output_length(audio_len)

        #logits = torch.transpose(logits, 0, 1)
        # logits: [audio_len, batch_size, vocab_size]
<<<<<<< HEAD
        #log_probs = nn.functional.log_softmax(logits, dim=-1)
        #log_probs_len = logits_len
        #fixed_text_len = torch.minimum(logits_len, text_len)  # For broken short audio clips
        #return self.criterion(log_probs, text, log_probs_len, fixed_text_len)
        # print(logits.shape, text.shape)
        logits = torch.transpose(logits, 1, 2)
        # if logits.shape[2] < text.shape[1]:
        #     text = text[:, :logits.shape[2]]
        loss = self.criterion(logits, text)
        mask = (torch.arange(text.shape[1], dtype=text_len.dtype).unsqueeze(0).to(text_len.device) < text_len.unsqueeze(1)).to(dtype=loss.dtype)
        return torch.sum(loss * mask) / torch.sum(mask)
=======
        log_probs = nn.functional.log_softmax(logits, dim=-1)
        log_probs_len = logits_len
        return self.criterion(log_probs, text, log_probs_len, text_len)
>>>>>>> 4b253e06

    def training_step(self, batch, batch_idx):
        loss = self._calc_batch_loss(batch)
        self.log('train_loss', loss)
        return loss

    def validation_step(self, batch, batch_idx):
        loss = self._calc_batch_loss(batch)
        self.log('val_loss', loss)

    def test_step(self, batch, batch_idx):
        loss = self._calc_batch_loss(batch)
        self.log('test_loss', loss)

    def configure_optimizers(self):
        optimizer = torch.optim.Adam(
            self.parameters(),
            lr=self.hparams.learning_rate,
            weight_decay=self.hparams.weight_decay)
        return optimizer
        #scheduler = torch.optim.lr_scheduler.StepLR(optimizer, step_size=1, gamma=0.98)
        #return {"optimizer": optimizer, "lr_scheduler": scheduler}

    @staticmethod
    def add_model_specific_args(parent_parser: _ArgumentGroup):
        parser = parent_parser.add_argument_group("voice100.models.asr.AudioToTextCTC")
        parser.add_argument('--learning_rate', type=float, default=0.001)
        parser.add_argument('--weight_decay', type=float, default=0.00004)
        parser.add_argument('--hidden_size', type=float, default=512)
        parser.add_argument('--embed_size', type=float, default=512)
        return parent_parser

    @staticmethod
    def from_argparse_args(args, **kwargs):
        return AudioToCharCTC(
            embed_size=args.embed_size,
            hidden_size=args.hidden_size,
            learning_rate=args.learning_rate,
            weight_decay=args.weight_decay,
            **kwargs)<|MERGE_RESOLUTION|>--- conflicted
+++ resolved
@@ -102,14 +102,10 @@
         self.embed_size = embed_size
         self.encoder = ConvVoiceEncoder(audio_size, embed_size, hidden_size)
         self.decoder = LinearCharDecoder(embed_size, vocab_size)
-<<<<<<< HEAD
+        # # zero_infinity for broken short audio clips
+        # self.criterion = nn.CTCLoss(zero_infinity=True)
         self.criterion = nn.CrossEntropyLoss(reduction='none')
         self.batch_augment = BatchSpectrogramAugumentation(do_timestretch=False)
-=======
-        # zero_infinity for broken short audio clips
-        self.criterion = nn.CTCLoss(zero_infinity=True)
-        self.batch_augment = BatchSpectrogramAugumentation()
->>>>>>> 4b253e06
         self.do_normalize = False
 
     def forward(self, audio) -> torch.Tensor:
@@ -152,11 +148,9 @@
 
         #logits = torch.transpose(logits, 0, 1)
         # logits: [audio_len, batch_size, vocab_size]
-<<<<<<< HEAD
         #log_probs = nn.functional.log_softmax(logits, dim=-1)
         #log_probs_len = logits_len
-        #fixed_text_len = torch.minimum(logits_len, text_len)  # For broken short audio clips
-        #return self.criterion(log_probs, text, log_probs_len, fixed_text_len)
+        #return self.criterion(log_probs, text, log_probs_len, text_len)
         # print(logits.shape, text.shape)
         logits = torch.transpose(logits, 1, 2)
         # if logits.shape[2] < text.shape[1]:
@@ -164,11 +158,6 @@
         loss = self.criterion(logits, text)
         mask = (torch.arange(text.shape[1], dtype=text_len.dtype).unsqueeze(0).to(text_len.device) < text_len.unsqueeze(1)).to(dtype=loss.dtype)
         return torch.sum(loss * mask) / torch.sum(mask)
-=======
-        log_probs = nn.functional.log_softmax(logits, dim=-1)
-        log_probs_len = logits_len
-        return self.criterion(log_probs, text, log_probs_len, text_len)
->>>>>>> 4b253e06
 
     def training_step(self, batch, batch_idx):
         loss = self._calc_batch_loss(batch)
