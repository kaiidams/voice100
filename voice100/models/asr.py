--- conflicted
+++ resolved
@@ -202,14 +202,9 @@
 
     @staticmethod
     def from_argparse_args(args, **kwargs):
-<<<<<<< HEAD
         global USE_ALIGN
         USE_ALIGN = args.use_align
-        return AudioToCharCTC(
-=======
         return AudioToTextCTC(
-            embed_size=args.embed_size,
->>>>>>> a012d38a
             hidden_size=args.hidden_size,
             learning_rate=args.learning_rate,
             weight_decay=args.weight_decay,
