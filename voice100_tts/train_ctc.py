--- conflicted
+++ resolved
@@ -213,22 +213,12 @@
     parser = AudioToLetter.add_model_specific_args(parser)    
     args = parser.parse_args()
 
-<<<<<<< HEAD
-    if True:
-        train_loader, val_loader = get_input_fn(args, SAMPLE_RATE, AUDIO_DIM)
-        model = AudioToLetter()
-        trainer = pl.Trainer.from_argparse_args(args)
-        trainer.fit(model, train_loader, val_loader)
-    else:
-        predict(args)
-=======
     train_loader, val_loader = get_ctc_input_fn(args)
     model = AudioToLetter()
     trainer = pl.Trainer.from_argparse_args(args)
     trainer.fit(model, train_loader, val_loader)
 
-    predict(args)
->>>>>>> 279dfe98
+    #predict(args)
 
 if __name__ == '__main__':
     cli_main()